// +build windows

// Copyright 2017 Google Inc.
//
// Licensed under the Apache License, Version 2.0 (the "License");
// you may not use this file except in compliance with the License.
// You may obtain a copy of the License at
//
//      http://www.apache.org/licenses/LICENSE-2.0
//
// Unless required by applicable law or agreed to in writing, software
// distributed under the License is distributed on an "AS IS" BASIS,
// WITHOUT WARRANTIES OR CONDITIONS OF ANY KIND, either express or implied.
// See the License for the specific language governing permissions and
// limitations under the License.

package certtostore

import (
	"bytes"
	"crypto"
	"crypto/ecdsa"
	"crypto/elliptic"
	"crypto/rsa"
	"crypto/x509"
	"encoding/binary"
	"errors"
	"fmt"
	"io"
	"io/ioutil"
	"math/big"
	"os"
	"os/exec"
	"path/filepath"
	"reflect"
	"strings"
	"syscall"
	"time"
	"unicode/utf16"
	"unsafe"

	"golang.org/x/crypto/cryptobyte/asn1"
	"golang.org/x/crypto/cryptobyte"
	"golang.org/x/sys/windows"
	"github.com/google/logger"
)

const (
	// wincrypt.h constants
	acquireCached           = 0x1                                             // CRYPT_ACQUIRE_CACHE_FLAG
	acquireSilent           = 0x40                                            // CRYPT_ACQUIRE_SILENT_FLAG
	acquireOnlyNCryptKey    = 0x40000                                         // CRYPT_ACQUIRE_ONLY_NCRYPT_KEY_FLAG
	encodingX509ASN         = 1                                               // X509_ASN_ENCODING
	encodingPKCS7           = 65536                                           // PKCS_7_ASN_ENCODING
	certStoreProvSystem     = 10                                              // CERT_STORE_PROV_SYSTEM
	certStoreCurrentUser    = uint32(certStoreCurrentUserID << compareShift)  // CERT_SYSTEM_STORE_CURRENT_USER
	certStoreLocalMachine   = uint32(certStoreLocalMachineID << compareShift) // CERT_SYSTEM_STORE_LOCAL_MACHINE
	certStoreCurrentUserID  = 1                                               // CERT_SYSTEM_STORE_CURRENT_USER_ID
	certStoreLocalMachineID = 2                                               // CERT_SYSTEM_STORE_LOCAL_MACHINE_ID
	infoIssuerFlag          = 4                                               // CERT_INFO_ISSUER_FLAG
	compareNameStrW         = 8                                               // CERT_COMPARE_NAME_STR_A
	compareShift            = 16                                              // CERT_COMPARE_SHIFT
	findIssuerStr           = compareNameStrW<<compareShift | infoIssuerFlag  // CERT_FIND_ISSUER_STR_W
	signatureKeyUsage       = 0x80                                            // CERT_DIGITAL_SIGNATURE_KEY_USAGE
	ncryptKeySpec           = 0xFFFFFFFF                                      // CERT_NCRYPT_KEY_SPEC

	// Legacy CryptoAPI flags
	bCryptPadPKCS1 uintptr = 0x2

	// Magic numbers for public key blobs.
	rsa1Magic = 0x31415352 // "RSA1" BCRYPT_RSAPUBLIC_MAGIC
	ecs1Magic = 0x31534345 // "ECS1" BCRYPT_ECDSA_PUBLIC_P256_MAGIC
	ecs3Magic = 0x33534345 // "ECS3" BCRYPT_ECDSA_PUBLIC_P384_MAGIC
	ecs5Magic = 0x35534345 // "ECS5" BCRYPT_ECDSA_PUBLIC_P521_MAGIC

	// ncrypt.h constants
	ncryptPersistFlag           = 0x80000000 // NCRYPT_PERSIST_FLAG
	ncryptAllowDecryptFlag      = 0x1        // NCRYPT_ALLOW_DECRYPT_FLAG
	ncryptAllowSigningFlag      = 0x2        // NCRYPT_ALLOW_SIGNING_FLAG
	ncryptWriteKeyToLegacyStore = 0x00000200 // NCRYPT_WRITE_KEY_TO_LEGACY_STORE_FLAG

	// NCryptPadOAEPFlag is used with Decrypt to specify whether to use OAEP.
	NCryptPadOAEPFlag = 0x00000004 // NCRYPT_PAD_OAEP_FLAG

	// key creation flags.
	nCryptMachineKey   = 0x20 // NCRYPT_MACHINE_KEY_FLAG
	nCryptOverwriteKey = 0x80 // NCRYPT_OVERWRITE_KEY_FLAG

	// winerror.h constants
	cryptENotFound = 0x80092004 // CRYPT_E_NOT_FOUND

	// ProviderMSPlatform represents the Microsoft Platform Crypto Provider
	ProviderMSPlatform = "Microsoft Platform Crypto Provider"
	// ProviderMSSoftware represents the Microsoft Software Key Storage Provider
	ProviderMSSoftware = "Microsoft Software Key Storage Provider"
	// ProviderMSLegacy represents the CryptoAPI compatible Enhanced Cryptographic Provider
	ProviderMSLegacy = "Microsoft Enhanced Cryptographic Provider v1.0"

	// Chain resolution constants
	hcceLocalMachine                  = windows.Handle(0x01) // HCCE_LOCAL_MACHINE
	certChainCacheOnlyURLRetrieval    = 0x00000004           // CERT_CHAIN_CACHE_ONLY_URL_RETRIEVAL
	certChainDisableAIA               = 0x00002000           // CERT_CHAIN_DISABLE_AIA
	certChainRevocationCheckCacheOnly = 0x80000000           // CERT_CHAIN_REVOCATION_CHECK_CACHE_ONLY
)

var (
	// Key blob type constants.
	bCryptRSAPublicBlob = wide("RSAPUBLICBLOB")
	bCryptECCPublicBlob = wide("ECCPUBLICBLOB")

	// Key storage properties
	nCryptAlgorithmGroupProperty = wide("Algorithm Group") // NCRYPT_ALGORITHM_GROUP_PROPERTY
	nCryptUniqueNameProperty     = wide("Unique Name")     // NCRYPT_UNIQUE_NAME_PROPERTY

	// curveIDs maps bcrypt key blob magic numbers to elliptic curves.
	curveIDs = map[uint32]elliptic.Curve{
		ecs1Magic: elliptic.P256(), // BCRYPT_ECDSA_PUBLIC_P256_MAGIC
		ecs3Magic: elliptic.P384(), // BCRYPT_ECDSA_PUBLIC_P384_MAGIC
		ecs5Magic: elliptic.P521(), // BCRYPT_ECDSA_PUBLIC_P521_MAGIC
	}

	// algIDs maps crypto.Hash values to bcrypt.h constants.
	algIDs = map[crypto.Hash]*uint16{
		crypto.SHA1:   wide("SHA1"),   // BCRYPT_SHA1_ALGORITHM
		crypto.SHA256: wide("SHA256"), // BCRYPT_SHA256_ALGORITHM
		crypto.SHA384: wide("SHA384"), // BCRYPT_SHA384_ALGORITHM
		crypto.SHA512: wide("SHA512"), // BCRYPT_SHA512_ALGORITHM
	}

	// MY, CA and ROOT are well-known system stores that holds certificates.
	// The store that is opened (system or user) depends on the system call used.
	// see https://msdn.microsoft.com/en-us/library/windows/desktop/aa376560(v=vs.85).aspx)
	my   = wide("MY")
	ca   = wide("CA")
	root = wide("ROOT")

	crypt32 = windows.MustLoadDLL("crypt32.dll")
	nCrypt  = windows.MustLoadDLL("ncrypt.dll")

	certDeleteCertificateFromStore    = crypt32.MustFindProc("CertDeleteCertificateFromStore")
	certFindCertificateInStore        = crypt32.MustFindProc("CertFindCertificateInStore")
	certFreeCertificateChain          = crypt32.MustFindProc("CertFreeCertificateChain")
	certGetCertificateChain           = crypt32.MustFindProc("CertGetCertificateChain")
	certGetIntendedKeyUsage           = crypt32.MustFindProc("CertGetIntendedKeyUsage")
	cryptAcquireCertificatePrivateKey = crypt32.MustFindProc("CryptAcquireCertificatePrivateKey")
	cryptFindCertificateKeyProvInfo   = crypt32.MustFindProc("CryptFindCertificateKeyProvInfo")
	nCryptCreatePersistedKey          = nCrypt.MustFindProc("NCryptCreatePersistedKey")
	nCryptDecrypt                     = nCrypt.MustFindProc("NCryptDecrypt")
	nCryptExportKey                   = nCrypt.MustFindProc("NCryptExportKey")
	nCryptFinalizeKey                 = nCrypt.MustFindProc("NCryptFinalizeKey")
	nCryptOpenKey                     = nCrypt.MustFindProc("NCryptOpenKey")
	nCryptOpenStorageProvider         = nCrypt.MustFindProc("NCryptOpenStorageProvider")
	nCryptGetProperty                 = nCrypt.MustFindProc("NCryptGetProperty")
	nCryptSetProperty                 = nCrypt.MustFindProc("NCryptSetProperty")
	nCryptSignHash                    = nCrypt.MustFindProc("NCryptSignHash")
)

// paddingInfo is the BCRYPT_PKCS1_PADDING_INFO struct in bcrypt.h.
type paddingInfo struct {
	pszAlgID *uint16
}

// wide returns a pointer to a a uint16 representing the equivalent
// to a Windows LPCWSTR.
func wide(s string) *uint16 {
	w := utf16.Encode([]rune(s))
	w = append(w, 0)
	return &w[0]
}

func openProvider(provider string) (uintptr, error) {
	var err error
	var hProv uintptr
	pname := wide(provider)
	// Open the provider, the last parameter is not used
	r, _, err := nCryptOpenStorageProvider.Call(uintptr(unsafe.Pointer(&hProv)), uintptr(unsafe.Pointer(pname)), 0)
	if r == 0 {
		return hProv, nil
	}
	return hProv, fmt.Errorf("NCryptOpenStorageProvider returned %X: %v", r, err)
}

// findCert wraps the CertFindCertificateInStore call. Note that any cert context passed
// into prev will be freed. If no certificate was found, nil will be returned.
func findCert(store windows.Handle, enc, findFlags, findType uint32, para *uint16, prev *windows.CertContext) (*windows.CertContext, error) {
	h, _, err := certFindCertificateInStore.Call(
		uintptr(store),
		uintptr(enc),
		uintptr(findFlags),
		uintptr(findType),
		uintptr(unsafe.Pointer(para)),
		uintptr(unsafe.Pointer(prev)),
	)
	if h == 0 {
		// Actual error, or simply not found?
		if errno, ok := err.(syscall.Errno); ok && errno == cryptENotFound {
			return nil, nil
		}
		return nil, err
	}
	return (*windows.CertContext)(unsafe.Pointer(h)), nil
}

// intendedKeyUsage wraps CertGetIntendedKeyUsage. If there are key usage bytes they will be returned,
// otherwise 0 will be returned. The final parameter (2) represents the size in bytes of &usage.
func intendedKeyUsage(enc uint32, cert *windows.CertContext) (usage uint16) {
	certGetIntendedKeyUsage.Call(uintptr(enc), uintptr(unsafe.Pointer(cert.CertInfo)), uintptr(unsafe.Pointer(&usage)), 2)
	return
}

// WinCertStore is a CertStorage implementation for the Windows Certificate Store.
type WinCertStore struct {
	CStore              windows.Handle
	Prov                uintptr
	ProvName            string
	issuers             []string
	intermediateIssuers []string
	container           string
	keyStorageFlags     uintptr
	certChains          [][]*x509.Certificate
}

// OpenWinCertStore creates a WinCertStore.
func OpenWinCertStore(provider, container string, issuers, intermediateIssuers []string, legacyKey bool) (*WinCertStore, error) {
	// Open a handle to the crypto provider we will use for private key operations
	cngProv, err := openProvider(provider)
	if err != nil {
		return nil, fmt.Errorf("unable to open crypto provider or provider not available: %v", err)
	}

	wcs := &WinCertStore{
		Prov:                cngProv,
		ProvName:            provider,
		issuers:             issuers,
		intermediateIssuers: intermediateIssuers,
		container:           container,
	}

	if legacyKey {
		wcs.keyStorageFlags = ncryptWriteKeyToLegacyStore
		wcs.ProvName = ProviderMSLegacy
	}

	return wcs, nil
}

// certContextToX509 creates an x509.Certificate from a Windows cert context.
func certContextToX509(ctx *windows.CertContext) (*x509.Certificate, error) {
	var der []byte
	slice := (*reflect.SliceHeader)(unsafe.Pointer(&der))
	slice.Data = uintptr(unsafe.Pointer(ctx.EncodedCert))
	slice.Len = int(ctx.Length)
	slice.Cap = int(ctx.Length)
	return x509.ParseCertificate(der)
}

// extractSimpleChain extracts the requested certificate chain from a CertSimpleChain.
// Adapted from crypto.x509.root_windows
func extractSimpleChain(simpleChain **windows.CertSimpleChain, chainCount, chainIndex int) ([]*x509.Certificate, error) {
	if simpleChain == nil || chainCount == 0 || chainIndex >= chainCount {
		return nil, errors.New("invalid simple chain")
	}
	// Convert the simpleChain array to a huge slice and slice it to the length we want.
	// https://github.com/golang/go/wiki/cgo#turning-c-arrays-into-go-slices
	simpleChains := (*[1 << 20]*windows.CertSimpleChain)(unsafe.Pointer(simpleChain))[:chainCount:chainCount]
	// Each simple chain contains the chain of certificates, summary trust information
	// about the chain, and trust information about each certificate element in the chain.
	lastChain := simpleChains[chainIndex]
	chainLen := int(lastChain.NumElements)
	elements := (*[1 << 20]*windows.CertChainElement)(unsafe.Pointer(lastChain.Elements))[:chainLen:chainLen]
	chain := make([]*x509.Certificate, 0, chainLen)
	for _, element := range elements {
		xc, err := certContextToX509(element.CertContext)
		if err != nil {
			return nil, err
		}
		chain = append(chain, xc)
	}
	return chain, nil
}

// resolveCertChains builds chains to roots from a given certificate using the local machine store.
func (w *WinCertStore) resolveChains(cert *windows.CertContext) error {
	var (
		chainPara windows.CertChainPara
		chainCtx  *windows.CertChainContext
	)

	// Search the system for candidate certificate chains.
	chainPara.Size = uint32(unsafe.Sizeof(chainPara))
	success, _, err := certGetCertificateChain.Call(
		uintptr(unsafe.Pointer(hcceLocalMachine)),
		uintptr(unsafe.Pointer(cert)),
		uintptr(unsafe.Pointer(nil)), // Use current system time as validation time.
		uintptr(cert.Store),
		uintptr(unsafe.Pointer(&chainPara)),
		certChainRevocationCheckCacheOnly|certChainCacheOnlyURLRetrieval|certChainDisableAIA,
		uintptr(unsafe.Pointer(nil)), // Reserved.
		uintptr(unsafe.Pointer(&chainCtx)),
	)
	if success == 0 {
		return fmt.Errorf("certGetCertificateChain: %v", err)
	}
	defer certFreeCertificateChain.Call(uintptr(unsafe.Pointer(chainCtx)))

	chainCount := int(chainCtx.ChainCount)
	certChains := make([][]*x509.Certificate, 0, chainCount)
	for i := 0; i < chainCount; i++ {
		x509Certs, err := extractSimpleChain(chainCtx.Chains, chainCount, i)
		if err != nil {
			return fmt.Errorf("extractSimpleChain: %v", err)
		}
		certChains = append(certChains, x509Certs)
	}
	return nil
}

// Cert returns the current cert associated with this WinCertStore or nil if there isn't one.
func (w *WinCertStore) Cert() (*x509.Certificate, error) {
	c, ctx, err := w.cert(w.issuers, my, certStoreLocalMachine)
	if err != nil {
		return nil, err
	}
	// If no cert was returned, skip resolving chains and return.
	if c == nil {
		return nil, nil
	}
	if err := w.resolveChains(ctx); err != nil {
		return nil, err
	}
	return c, nil
}

// CertWithContext performs a certificate lookup using value of issuers that
// was provided when WinCertStore was created. It returns both the certificate
// and its Windows context, which can be used to perform other operations,
// such as looking up the private key with CertKey().
func (w *WinCertStore) CertWithContext() (*x509.Certificate, *windows.CertContext, error) {
	c, ctx, err := w.cert(w.issuers, my, certStoreLocalMachine)
	if err != nil {
		return nil, nil, err
	}
	// If no cert was returned, skip resolving chains and return.
	if c == nil {
		return nil, nil, nil
	}
	if err := w.resolveChains(ctx); err != nil {
		return nil, nil, err
	}
	return c, ctx, nil
}

// cert is a helper function to lookup certificates based on a known issuer.
// store is used to specify which store to perform the lookup in (system or user).
func (w *WinCertStore) cert(issuers []string, searchRoot *uint16, store uint32) (*x509.Certificate, *windows.CertContext, error) {
	// Open a handle to the system cert store
	certStore, err := windows.CertOpenStore(
		certStoreProvSystem,
		0,
		0,
		store,
		uintptr(unsafe.Pointer(searchRoot)))
	if err != nil {
		return nil, nil, fmt.Errorf("CertOpenStore returned: %v", err)
	}
	defer windows.CertCloseStore(certStore, 0)

	var prev *windows.CertContext
	var cert *x509.Certificate
	for _, issuer := range issuers {
		i, err := windows.UTF16PtrFromString(issuer)
		if err != nil {
			return nil, nil, err
		}

		// pass 0 as the third parameter because it is not used
		// https://msdn.microsoft.com/en-us/library/windows/desktop/aa376064(v=vs.85).aspx
		nc, err := findCert(certStore, encodingX509ASN|encodingPKCS7, 0, findIssuerStr, i, prev)
		if err != nil {
			return nil, nil, fmt.Errorf("finding certificates: %v", err)
		}
		if nc == nil {
			// No certificate found
			continue
		}
		prev = nc
		if (intendedKeyUsage(encodingX509ASN, nc) & signatureKeyUsage) == 0 {
			continue
		}

		// Extract the DER-encoded certificate from the cert context.
		xc, err := certContextToX509(nc)
		if err != nil {
			continue
		}

		cert = xc
		break
	}
	if cert == nil {
		return nil, nil, nil
	}
	return cert, prev, nil
}

// Link will associate the certificate installed in the system store to the user store.
func (w *WinCertStore) Link() error {
	cert, _, err := w.cert(w.issuers, my, certStoreLocalMachine)
	if err != nil {
		return fmt.Errorf("checking for existing machine certificates returned: %v", err)
	}

	if cert == nil {
		return nil
	}

	// If the user cert is already there and matches the system cert, return early.
	userCert, _, err := w.cert(w.issuers, my, certStoreCurrentUser)
	if err != nil {
		return fmt.Errorf("checking for existing user certificates returned: %v", err)
	}
	if userCert != nil {
		if cert.SerialNumber.Cmp(userCert.SerialNumber) == 0 {
			fmt.Fprintf(os.Stdout, "Certificate %s is already linked to the user certificate store.\n", cert.SerialNumber)
			return nil
		}
	}

	// The user context is missing the cert, or it doesn't match, so proceed with the link.
	certContext, err := windows.CertCreateCertificateContext(
		encodingX509ASN|encodingPKCS7,
		&cert.Raw[0],
		uint32(len(cert.Raw)))
	if err != nil {
		return fmt.Errorf("CertCreateCertificateContext returned: %v", err)
	}
	defer windows.CertFreeCertificateContext(certContext)

	// Associate the private key we previously generated
	r, _, err := cryptFindCertificateKeyProvInfo.Call(
		uintptr(unsafe.Pointer(certContext)),
		uintptr(uint32(0)),
		0,
	)
	// Windows calls will fill err with a success message, r is what must be checked instead
	if r == 0 {
		fmt.Printf("found a matching private key for the certificate, but association failed: %v", err)
	}

	// Open a handle to the user cert store
	userStore, err := windows.CertOpenStore(
		certStoreProvSystem,
		0,
		0,
		certStoreCurrentUser,
		uintptr(unsafe.Pointer(my)))
	if err != nil {
		return fmt.Errorf("CertOpenStore for the user store returned: %v", err)
	}
	defer windows.CertCloseStore(userStore, 0)

	// Add the cert context to the users certificate store
	if err := windows.CertAddCertificateContextToStore(userStore, certContext, windows.CERT_STORE_ADD_ALWAYS, nil); err != nil {
		return fmt.Errorf("CertAddCertificateContextToStore returned: %v", err)
	}

	logger.Infof("Successfully linked to existing system certificate with serial %s.", cert.SerialNumber)
	fmt.Fprintf(os.Stdout, "Successfully linked to existing system certificate with serial %s.\n", cert.SerialNumber)

	// Link legacy crypto only if requested.
	if w.ProvName == ProviderMSLegacy {
		return w.linkLegacy()
	}

	return nil
}

// linkLegacy will associate the private key for a system certificate backed by cryptoAPI to
// the copy of the certificate stored in the user store. This makes the key available to legacy
// applications which may require it be specifically present in the users store to be read.
func (w *WinCertStore) linkLegacy() error {
	if w.ProvName != ProviderMSLegacy {
		return fmt.Errorf("cannot link legacy key, Provider mismatch: got %q, want %q", w.ProvName, ProviderMSLegacy)
	}
	logger.Info("Linking legacy key to the user private store.")

	cert, context, err := w.cert(w.issuers, my, certStoreLocalMachine)
	if err != nil {
		return fmt.Errorf("cert lookup returned: %v", err)
	}
	if context == nil {
		return errors.New("cert lookup returned: nil")
	}

	// Lookup the private key for the certificate.
	k, err := w.CertKey(context)
	if err != nil {
		return fmt.Errorf("unable to find legacy private key for %s: %v", cert.SerialNumber, err)
	}
	if k == nil {
		return errors.New("private key lookup returned: nil")
	}
	if k.LegacyContainer == "" {
		return fmt.Errorf("unable to find legacy private key for %s: container was empty", cert.SerialNumber)
	}

	// Generate the path to the expected current user's private key file.
	sid, err := UserSID()
	if err != nil {
		return fmt.Errorf("unable to determine user SID: %v", err)
	}
	_, file := filepath.Split(k.LegacyContainer)
	userContainer := fmt.Sprintf(`%s\Microsoft\Crypto\RSA\%s\%s`, os.Getenv("AppData"), sid, file)

	// Link the private key to the users private key store.
	if err := copyFile(k.LegacyContainer, userContainer); err != nil {
		return err
	}
	logger.Infof("Legacy key %q was located and linked to the user store.", k.LegacyContainer)
	return nil
}

// Remove removes certificates issued by any of w.issuers from the user and/or system cert stores.
// If it is unable to remove any certificates, it returns an error.
func (w *WinCertStore) Remove(removeSystem bool) error {
	for _, issuer := range w.issuers {
		if err := w.remove(issuer, removeSystem); err != nil {
			return err
		}
	}
	return nil
}

// remove removes a certificate issued by w.issuer from the user and/or system cert stores.
func (w *WinCertStore) remove(issuer string, removeSystem bool) error {
	userStore, err := windows.CertOpenStore(
		certStoreProvSystem,
		0,
		0,
		certStoreCurrentUser,
		uintptr(unsafe.Pointer(my)))
	if err != nil {
		return fmt.Errorf("certopenstore for the user store returned: %v", err)
	}
	defer windows.CertCloseStore(userStore, 0)

	userCertContext, err := findCert(
		userStore,
		encodingX509ASN|encodingPKCS7,
		0,
		findIssuerStr,
		wide(issuer),
		nil)
	if err != nil {
		return fmt.Errorf("remove: finding user certificate issued by %s failed: %v", issuer, err)
	}

	if userCertContext != nil {
		if err := removeCert(userCertContext); err != nil {
			return fmt.Errorf("failed to remove user cert: %v", err)
		}
		logger.Info("Cleaned up a user certificate.")
		fmt.Fprintln(os.Stderr, "Cleaned up a user certificate.")
	}

	// if we're only removing the user cert, return early.
	if !removeSystem {
		return nil
	}

	systemStore, err := windows.CertOpenStore(
		certStoreProvSystem,
		0,
		0,
		certStoreLocalMachine,
		uintptr(unsafe.Pointer(my)))
	if err != nil {
		return fmt.Errorf("certopenstore for the system store returned: %v", err)
	}
	defer windows.CertCloseStore(systemStore, 0)

	systemCertContext, err := findCert(
		systemStore,
		encodingX509ASN|encodingPKCS7,
		0,
		findIssuerStr,
		wide(issuer),
		nil)
	if err != nil {
		return fmt.Errorf("remove: finding system certificate issued by %s failed: %v", issuer, err)
	}

	if systemCertContext != nil {
		if err := removeCert(systemCertContext); err != nil {
			return fmt.Errorf("failed to remove system cert: %v", err)
		}
		logger.Info("Cleaned up a system certificate.")
		fmt.Fprintln(os.Stderr, "Cleaned up a system certificate.")
	}

	return nil
}

// removeCert wraps CertDeleteCertificateFromStore. If the call succeeds, nil is returned, otherwise
// the extended error is returned.
func removeCert(certContext *windows.CertContext) error {
	r, _, err := certDeleteCertificateFromStore.Call(uintptr(unsafe.Pointer(certContext)))
	if r != 1 {
		return fmt.Errorf("certdeletecertificatefromstore failed with %X: %v", r, err)
	}
	return nil
}

// Intermediate returns the current intermediate cert associated with this
// WinCertStore or nil if there isn't one.
func (w *WinCertStore) Intermediate() (*x509.Certificate, error) {
	c, _, err := w.cert(w.intermediateIssuers, my, certStoreLocalMachine)
	return c, err
}

// Root returns the certificate issued by the specified issuer from the
// root certificate store 'ROOT/Certificates'.
func (w *WinCertStore) Root(issuer []string) (*x509.Certificate, error) {
	c, _, err := w.cert(issuer, root, certStoreLocalMachine)
	return c, err
}

// CertificateChain returns the leaf and subsequent certificates.
func (w *WinCertStore) CertificateChain() ([][]*x509.Certificate, error) {
	// TODO: Once https://github.com/golang/go/issues/34977 is resolved
	//       use certificateChain() instead.
	cert, err := w.Cert()
	if err != nil {
		return nil, fmt.Errorf("unable to load leaf: %v", err)
	}
	if cert == nil {
		return nil, fmt.Errorf("load leaf: no certificate found")
	}
	// Calling Cert() builds certChains.
	return w.certChains, nil
}

// Key implements crypto.Signer and crypto.Decrypter for key based operations.
type Key struct {
	handle          uintptr
	pub             crypto.PublicKey
	Container       string
	LegacyContainer string
	AlgorithmGroup  string
}

// Public exports a public key to implement crypto.Signer
func (k Key) Public() crypto.PublicKey {
	return k.pub
}

// Sign returns the signature of a hash to implement crypto.Signer
func (k Key) Sign(_ io.Reader, digest []byte, opts crypto.SignerOpts) ([]byte, error) {
	switch k.AlgorithmGroup {
	case "ECDSA":
		return signECDSA(k.handle, digest)
	case "RSA":
		hf := opts.HashFunc()
		algID, ok := algIDs[hf]
		if !ok {
			return nil, fmt.Errorf("unsupported RSA hash algorithm %v", hf)
		}
		return signRSA(k.handle, digest, algID)
	default:
		return nil, fmt.Errorf("unsupported algorithm group %v", k.AlgorithmGroup)
<<<<<<< HEAD
	}
}

func signECDSA(kh uintptr, digest []byte) ([]byte, error) {
	var size uint32
	// Obtain the size of the signature
	r, _, err := nCryptSignHash.Call(
		kh,
		0,
		uintptr(unsafe.Pointer(&digest[0])),
		uintptr(len(digest)),
		0,
		0,
		uintptr(unsafe.Pointer(&size)),
		0)
	if r != 0 {
		return nil, fmt.Errorf("NCryptSignHash returned %X during size check: %v", r, err)
	}

	// Obtain the signature data
	buf := make([]byte, size)
	r, _, err = nCryptSignHash.Call(
		kh,
		0,
		uintptr(unsafe.Pointer(&digest[0])),
		uintptr(len(digest)),
		uintptr(unsafe.Pointer(&buf[0])),
		uintptr(size),
		uintptr(unsafe.Pointer(&size)),
		0)
	if r != 0 {
		return nil, fmt.Errorf("NCryptSignHash returned %X during signing: %v", r, err)
	}
	if len(buf) != int(size) {
		return nil, errors.New("invalid length")
	}

	return packECDSASigValue(bytes.NewReader(buf[:size]), len(digest))
}

func packECDSASigValue(r io.Reader, digestLength int) ([]byte, error) {
	sigR := make([]byte, digestLength)
	if _, err := io.ReadFull(r, sigR); err != nil {
		return nil, fmt.Errorf("failed to read R: %v", err)
	}

	sigS := make([]byte, digestLength)
	if _, err := io.ReadFull(r, sigS); err != nil {
		return nil, fmt.Errorf("failed to read S: %v", err)
=======
>>>>>>> 6c161e84
	}
}

<<<<<<< HEAD
	var b cryptobyte.Builder
	b.AddASN1(asn1.SEQUENCE, func(b *cryptobyte.Builder) {
		b.AddASN1BigInt(new(big.Int).SetBytes(sigR))
		b.AddASN1BigInt(new(big.Int).SetBytes(sigS))
	})
	return b.Bytes()
}

=======
func signECDSA(kh uintptr, digest []byte) ([]byte, error) {
	var size uint32
	// Obtain the size of the signature
	r, _, err := nCryptSignHash.Call(
		kh,
		0,
		uintptr(unsafe.Pointer(&digest[0])),
		uintptr(len(digest)),
		0,
		0,
		uintptr(unsafe.Pointer(&size)),
		0)
	if r != 0 {
		return nil, fmt.Errorf("NCryptSignHash returned %X during size check: %v", r, err)
	}

	// Obtain the signature data
	buf := make([]byte, size)
	r, _, err = nCryptSignHash.Call(
		kh,
		0,
		uintptr(unsafe.Pointer(&digest[0])),
		uintptr(len(digest)),
		uintptr(unsafe.Pointer(&buf[0])),
		uintptr(size),
		uintptr(unsafe.Pointer(&size)),
		0)
	if r != 0 {
		return nil, fmt.Errorf("NCryptSignHash returned %X during signing: %v", r, err)
	}
	if len(buf) != int(size) {
		return nil, errors.New("invalid length")
	}

	return packECDSASigValue(bytes.NewReader(buf[:size]), len(digest))
}

func packECDSASigValue(r io.Reader, digestLength int) ([]byte, error) {
	sigR := make([]byte, digestLength)
	if _, err := io.ReadFull(r, sigR); err != nil {
		return nil, fmt.Errorf("failed to read R: %v", err)
	}

	sigS := make([]byte, digestLength)
	if _, err := io.ReadFull(r, sigS); err != nil {
		return nil, fmt.Errorf("failed to read S: %v", err)
	}

	var b cryptobyte.Builder
	b.AddASN1(asn1.SEQUENCE, func(b *cryptobyte.Builder) {
		b.AddASN1BigInt(new(big.Int).SetBytes(sigR))
		b.AddASN1BigInt(new(big.Int).SetBytes(sigS))
	})
	return b.Bytes()
}

>>>>>>> 6c161e84
func signRSA(kh uintptr, digest []byte, algID *uint16) ([]byte, error) {
	padInfo := paddingInfo{pszAlgID: algID}
	var size uint32
	// Obtain the size of the signature
	r, _, err := nCryptSignHash.Call(
		kh,
		uintptr(unsafe.Pointer(&padInfo)),
		uintptr(unsafe.Pointer(&digest[0])),
		uintptr(len(digest)),
		0,
		0,
		uintptr(unsafe.Pointer(&size)),
		bCryptPadPKCS1)
	if r != 0 {
		return nil, fmt.Errorf("NCryptSignHash returned %X during size check: %v", r, err)
	}

	// Obtain the signature data
	sig := make([]byte, size)
	r, _, err = nCryptSignHash.Call(
		kh,
		uintptr(unsafe.Pointer(&padInfo)),
		uintptr(unsafe.Pointer(&digest[0])),
		uintptr(len(digest)),
		uintptr(unsafe.Pointer(&sig[0])),
		uintptr(size),
		uintptr(unsafe.Pointer(&size)),
		bCryptPadPKCS1)
	if r != 0 {
		return nil, fmt.Errorf("NCryptSignHash returned %X during signing: %v", r, err)
	}

	return sig[:size], nil
}

// DecrypterOpts implements crypto.DecrypterOpts and contains the
// flags required for the NCryptDecrypt system call.
type DecrypterOpts struct {
	// Hashfunc represents the hashing function that was used during
	// encryption and is mapped to the Microsoft equivalent LPCWSTR.
	Hashfunc crypto.Hash
	// Flags represents the dwFlags parameter for NCryptDecrypt
	Flags uint32
}

// oaepPaddingInfo is the BCRYPT_OAEP_PADDING_INFO struct in bcrypt.h.
// https://msdn.microsoft.com/en-us/library/windows/desktop/aa375526(v=vs.85).aspx
type oaepPaddingInfo struct {
	pszAlgID *uint16 // pszAlgId
	pbLabel  *uint16 // pbLabel
	cbLabel  uint32  // cbLabel
}

// Decrypt returns the decrypted contents of the encrypted blob, and implements
// crypto.Decrypter for Key.
func (k Key) Decrypt(rand io.Reader, blob []byte, opts crypto.DecrypterOpts) ([]byte, error) {
	decrypterOpts, ok := opts.(DecrypterOpts)
	if !ok {
		return nil, errors.New("opts was not certtostore.DecrypterOpts")
	}

	algID, ok := algIDs[decrypterOpts.Hashfunc]
	if !ok {
		return nil, fmt.Errorf("unsupported hash algorithm %v", decrypterOpts.Hashfunc)
	}

	padding := oaepPaddingInfo{
		pszAlgID: algID,
		pbLabel:  wide(""),
		cbLabel:  0,
	}

	return decrypt(k.handle, blob, padding, decrypterOpts.Flags)
}

// decrypt wraps the NCryptDecrypt function and returns the decrypted bytes
// that were previously encrypted by NCryptEncrypt or another compatible
// function such as rsa.EncryptOAEP.
// https://msdn.microsoft.com/en-us/library/windows/desktop/aa376249(v=vs.85).aspx
func decrypt(kh uintptr, blob []byte, padding oaepPaddingInfo, flags uint32) ([]byte, error) {
	var size uint32
	// Obtain the size of the decrypted data
	r, _, err := nCryptDecrypt.Call(
		kh,
		uintptr(unsafe.Pointer(&blob[0])),
		uintptr(len(blob)),
		uintptr(unsafe.Pointer(&padding)),
		0, // Must be null on first run.
		0, // Ignored on first run.
		uintptr(unsafe.Pointer(&size)),
		uintptr(flags))
	if r != 0 {
		return nil, fmt.Errorf("NCryptDecrypt returned %X during size check: %v", r, err)
	}

	// Decrypt the message
	plainText := make([]byte, size)
	r, _, err = nCryptDecrypt.Call(
		kh,
		uintptr(unsafe.Pointer(&blob[0])),
		uintptr(len(blob)),
		uintptr(unsafe.Pointer(&padding)),
		uintptr(unsafe.Pointer(&plainText[0])),
		uintptr(size),
		uintptr(unsafe.Pointer(&size)),
		uintptr(flags))
	if r != 0 {
		return nil, fmt.Errorf("NCryptDecrypt returned %X during decryption: %v", r, err)
	}

	return plainText[:size], nil
}

// SetACL sets the requested permissions on the private key. If a
// cryptoAPI compatible copy of the key is present, the same ACL is set.
func (k *Key) SetACL(access string, sid string, perm string) error {
	if err := setACL(k.Container, access, sid, perm); err != nil {
		return err
	}
	if k.LegacyContainer == "" {
		return nil
	}
	return setACL(k.LegacyContainer, access, sid, perm)
}

// setACL sets permissions for the private key by wrapping the Microsoft
// icacls utility. icacls is used for simplicity working with NTFS ACLs.
func setACL(file, access, sid, perm string) error {
	logger.Infof("running: icacls.exe %s /%s %s:%s", file, access, sid, perm)
	// Parameter validation isn't required, icacls handles this on its own.
	err := exec.Command("icacls.exe", file, "/"+access, sid+":"+perm).Run()
	// Error 1798 can safely be ignored, because it occurs when trying to set an acl
	// for a non-existend sid, which only happens for certain permissions needed on later
	// versions of Windows.
	if err, ok := err.(*exec.ExitError); ok && strings.Contains(err.Error(), "1798") == false {
		logger.Infof("ignoring error while %sing '%s' access to %s for sid: %v", access, perm, file, sid)
		return nil
	} else if err != nil {
		return fmt.Errorf("certstorage.SetFileACL is unable to %s %s access on %s to sid %s, %v", access, perm, file, sid, err)
	}
	return nil
}

// Key opens a handle to an existing private key and returns key.
// Key implements both crypto.Signer and crypto.Decrypter
func (w *WinCertStore) Key() (Credential, error) {
	var kh uintptr
	r, _, err := nCryptOpenKey.Call(
		uintptr(w.Prov),
		uintptr(unsafe.Pointer(&kh)),
		uintptr(unsafe.Pointer(wide(w.container))),
		0,
		nCryptMachineKey)
	if r != 0 {
		return nil, fmt.Errorf("NCryptOpenKey for container %q returned %X: %v", w.container, r, err)
	}

	return keyMetadata(kh, w)
}

// CertKey wraps CryptAcquireCertificatePrivateKey. It obtains the CNG private
// key of a known certificate and returns a pointer to a Key which implements
// both crypto.Signer and crypto.Decrypter. When a nil cert context is passed
// a nil key is intentionally returned, to model the expected behavior of a
// non-existent cert having no private key.
// https://docs.microsoft.com/en-us/windows/win32/api/wincrypt/nf-wincrypt-cryptacquirecertificateprivatekey
func (w *WinCertStore) CertKey(cert *windows.CertContext) (*Key, error) {
	// Return early if a nil cert was passed.
	if cert == nil {
		return nil, nil
	}
	var (
		kh       uintptr
		spec     uint32
		mustFree int
	)
	r, _, err := cryptAcquireCertificatePrivateKey.Call(
		uintptr(unsafe.Pointer(cert)),
		acquireCached|acquireSilent|acquireOnlyNCryptKey,
		0, // Reserved, must be null.
		uintptr(unsafe.Pointer(&kh)),
		uintptr(unsafe.Pointer(&spec)),
		uintptr(unsafe.Pointer(&mustFree)),
	)
	// If the function succeeds, the return value is nonzero (TRUE).
	if r == 0 {
		return nil, fmt.Errorf("cryptAcquireCertificatePrivateKey returned %X: %v", r, err)
	}
	if mustFree != 0 {
		return nil, fmt.Errorf("wrong mustFree [%d != 0]", mustFree)
	}
	if spec != ncryptKeySpec {
		return nil, fmt.Errorf("wrong keySpec [%d != %d]", spec, ncryptKeySpec)
	}

	return keyMetadata(kh, w)
}

// Generate returns a crypto.Signer representing either a TPM-backed or
// software backed key, depending on support from the host OS
// key size is set to the maximum supported by Microsoft Software Key Storage Provider
func (w *WinCertStore) Generate(opts GenerateOpts) (crypto.Signer, error) {
	logger.Infof("Provider: %s", w.ProvName)
	switch opts.Algorithm {
	// TODO: add support for ECDSA_P384 and ECDSA_P521.
	case EC:
		return w.generateECDSA("ECDSA_P256")
	case RSA:
		return w.generateRSA(opts.Size)
	default:
		return nil, fmt.Errorf("unsupported key type: %s", opts.Algorithm)
	}
}

func (w *WinCertStore) generateECDSA(algID string) (crypto.Signer, error) {
	var kh uintptr
	// Pass 0 as the fifth parameter because it is not used (legacy)
	// https://msdn.microsoft.com/en-us/library/windows/desktop/aa376247(v=vs.85).aspx
	r, _, err := nCryptCreatePersistedKey.Call(
		uintptr(w.Prov),
		uintptr(unsafe.Pointer(&kh)),
		uintptr(unsafe.Pointer(wide(algID))),
		uintptr(unsafe.Pointer(wide(w.container))),
		0,
		nCryptMachineKey|nCryptOverwriteKey)
	if r != 0 {
		return nil, fmt.Errorf("NCryptCreatePersistedKey returned %X: %v", r, err)
	}

	var usage uint32
	usage = ncryptAllowDecryptFlag | ncryptAllowSigningFlag
	r, _, err = nCryptSetProperty.Call(
		kh,
		uintptr(unsafe.Pointer(wide("Key Usage"))),
		uintptr(unsafe.Pointer(&usage)),
		unsafe.Sizeof(usage),
		ncryptPersistFlag)
	if r != 0 {
		return nil, fmt.Errorf("NCryptSetProperty (Key Usage) returned %X: %v", r, err)
	}

	// Set the second parameter to 0 because we require no flags
	// https://msdn.microsoft.com/en-us/library/windows/desktop/aa376265(v=vs.85).aspx
	r, _, err = nCryptFinalizeKey.Call(kh, w.keyStorageFlags)
	if r != 0 {
		return nil, fmt.Errorf("NCryptFinalizeKey returned %X: %v", r, err)
	}

	return keyMetadata(kh, w)
}

func (w *WinCertStore) generateRSA(keySize int) (crypto.Signer, error) {
	// The MPCP only supports a max keywidth of 2048, due to the TPM specification.
	// https://www.microsoft.com/en-us/download/details.aspx?id=52487
	// The Microsoft Software Key Storage Provider supports a max keywidth of 16384.
	if keySize > 16384 {
		return nil, fmt.Errorf("unsupported keysize, got: %d, want: < %d", keySize, 16384)
	}

	var kh uintptr
	var length = uint32(keySize)
	// Pass 0 as the fifth parameter because it is not used (legacy)
	// https://msdn.microsoft.com/en-us/library/windows/desktop/aa376247(v=vs.85).aspx
	r, _, err := nCryptCreatePersistedKey.Call(
		uintptr(w.Prov),
		uintptr(unsafe.Pointer(&kh)),
		uintptr(unsafe.Pointer(wide("RSA"))),
		uintptr(unsafe.Pointer(wide(w.container))),
		0,
		nCryptMachineKey|nCryptOverwriteKey)
	if r != 0 {
		return nil, fmt.Errorf("NCryptCreatePersistedKey returned %X: %v", r, err)
	}

	// Microsoft function calls return actionable return codes in r, err is often filled with text, even when successful
	r, _, err = nCryptSetProperty.Call(
		kh,
		uintptr(unsafe.Pointer(wide("Length"))),
		uintptr(unsafe.Pointer(&length)),
		unsafe.Sizeof(length),
		ncryptPersistFlag)
	if r != 0 {
		return nil, fmt.Errorf("NCryptSetProperty (Length) returned %X: %v", r, err)
	}

	var usage uint32
	usage = ncryptAllowDecryptFlag | ncryptAllowSigningFlag
	r, _, err = nCryptSetProperty.Call(
		kh,
		uintptr(unsafe.Pointer(wide("Key Usage"))),
		uintptr(unsafe.Pointer(&usage)),
		unsafe.Sizeof(usage),
		ncryptPersistFlag)
	if r != 0 {
		return nil, fmt.Errorf("NCryptSetProperty (Key Usage) returned %X: %v", r, err)
	}

	// Set the second parameter to 0 because we require no flags
	// https://msdn.microsoft.com/en-us/library/windows/desktop/aa376265(v=vs.85).aspx
	r, _, err = nCryptFinalizeKey.Call(kh, w.keyStorageFlags)
	if r != 0 {
		return nil, fmt.Errorf("NCryptFinalizeKey returned %X: %v", r, err)
	}

	return keyMetadata(kh, w)
}

func keyMetadata(kh uintptr, store *WinCertStore) (*Key, error) {
	// uc is used to populate the unique container name attribute of the private key
	uc, err := getProperty(kh, nCryptUniqueNameProperty)
	if err != nil {
		return nil, fmt.Errorf("unable to determine key unique name: %v", err)
	}

	// Populate key storage locations for software backed keys.
	var lc string
	if store.ProvName != ProviderMSPlatform {
		uc, lc, err = softwareKeyContainers(uc)
		if err != nil {
			return nil, err
		}
	}

	alg, err := getProperty(kh, nCryptAlgorithmGroupProperty)
	if err != nil {
		return nil, fmt.Errorf("unable to determine key algorithm: %v", err)
	}
	var pub crypto.PublicKey
	switch alg {
	case "ECDSA":
		buf, err := export(kh, bCryptECCPublicBlob)
		if err != nil {
			return nil, fmt.Errorf("failed to export ECC public key: %v", err)
		}
		pub, err = unmarshalECC(buf)
		if err != nil {
			return nil, fmt.Errorf("failed to unmarshal ECC public key: %v", err)
		}
	default:
		buf, err := export(kh, bCryptRSAPublicBlob)
		if err != nil {
			return nil, fmt.Errorf("failed to export %v public key: %v", alg, err)
		}
		pub, err = unmarshalRSA(buf)
		if err != nil {
			return nil, fmt.Errorf("failed to unmarshal %v public key: %v", alg, err)
		}
	}

	return &Key{handle: kh, pub: pub, Container: uc, LegacyContainer: lc, AlgorithmGroup: alg}, nil
}

func getProperty(kh uintptr, property *uint16) (string, error) {
	var strSize uint32
	r, _, err := nCryptGetProperty.Call(
		kh,
		uintptr(unsafe.Pointer(property)),
		0,
		0,
		uintptr(unsafe.Pointer(&strSize)),
		0,
		0)
	if r != 0 {
		return "", fmt.Errorf("NCryptGetProperty(%v) returned %X during size check: %v", property, r, err)
	}

	buf := make([]byte, strSize)
	r, _, err = nCryptGetProperty.Call(
		kh,
		uintptr(unsafe.Pointer(property)),
		uintptr(unsafe.Pointer(&buf[0])),
		uintptr(strSize),
		uintptr(unsafe.Pointer(&strSize)),
		0,
		0)
	if r != 0 {
		return "", fmt.Errorf("NCryptGetProperty %v returned %X during export: %v", property, r, err)
	}

	uc := strings.Replace(string(buf), string(0x00), "", -1)
	return uc, nil
}

func export(kh uintptr, blobType *uint16) ([]byte, error) {
	var size uint32
	// When obtaining the size of a public key, most parameters are not required
	r, _, err := nCryptExportKey.Call(
		kh,
		0,
		uintptr(unsafe.Pointer(blobType)),
		0,
		0,
		0,
		uintptr(unsafe.Pointer(&size)),
		0)
	if r != 0 {
		return nil, fmt.Errorf("NCryptExportKey returned %X during size check: %v", r, err)
	}

	// Place the exported key in buf now that we know the size required
	buf := make([]byte, size)
	r, _, err = nCryptExportKey.Call(
		kh,
		0,
		uintptr(unsafe.Pointer(blobType)),
		0,
		uintptr(unsafe.Pointer(&buf[0])),
		uintptr(size),
		uintptr(unsafe.Pointer(&size)),
		0)
	if r != 0 {
		return nil, fmt.Errorf("NCryptExportKey returned %X during export: %v", r, err)
	}
	return buf, nil
}

func unmarshalRSA(buf []byte) (*rsa.PublicKey, error) {
	// BCRYPT_RSA_BLOB from bcrypt.h
	header := struct {
		Magic         uint32
		BitLength     uint32
		PublicExpSize uint32
		ModulusSize   uint32
		UnusedPrime1  uint32
		UnusedPrime2  uint32
	}{}

	r := bytes.NewReader(buf)
	if err := binary.Read(r, binary.LittleEndian, &header); err != nil {
		return nil, err
	}

	if header.Magic != rsa1Magic {
		return nil, fmt.Errorf("invalid header magic %x", header.Magic)
	}

	if header.PublicExpSize > 8 {
		return nil, fmt.Errorf("unsupported public exponent size (%d bits)", header.PublicExpSize*8)
	}

	exp := make([]byte, 8)
	if n, err := r.Read(exp[8-header.PublicExpSize:]); n != int(header.PublicExpSize) || err != nil {
		return nil, fmt.Errorf("failed to read public exponent (%d, %v)", n, err)
	}

	mod := make([]byte, header.ModulusSize)
	if n, err := r.Read(mod); n != int(header.ModulusSize) || err != nil {
		return nil, fmt.Errorf("failed to read modulus (%d, %v)", n, err)
	}

	pub := &rsa.PublicKey{
		N: new(big.Int).SetBytes(mod),
		E: int(binary.BigEndian.Uint64(exp)),
	}
	return pub, nil
}

func unmarshalECC(buf []byte) (*ecdsa.PublicKey, error) {
	// BCRYPT_ECCKEY_BLOB from bcrypt.h
	header := struct {
		Magic uint32
		Key   uint32
	}{}

	r := bytes.NewReader(buf)
	if err := binary.Read(r, binary.LittleEndian, &header); err != nil {
		return nil, err
	}

	curve, ok := curveIDs[header.Magic]
	if !ok {
		return nil, fmt.Errorf("unsupported header magic: %x", header.Magic)
	}

	keyX := make([]byte, header.Key)
	if n, err := r.Read(keyX); n != int(header.Key) || err != nil {
		return nil, fmt.Errorf("failed to read key X (%d, %v)", n, err)
	}

	keyY := make([]byte, header.Key)
	if n, err := r.Read(keyY); n != int(header.Key) || err != nil {
		return nil, fmt.Errorf("failed to read key Y (%d, %v)", n, err)
	}

	pub := &ecdsa.PublicKey{
		Curve: curve,
		X:     new(big.Int).SetBytes(keyX),
		Y:     new(big.Int).SetBytes(keyY),
	}
	return pub, nil
}

// Store imports certificates into the Windows certificate store
func (w *WinCertStore) Store(cert *x509.Certificate, intermediate *x509.Certificate) error {
	certContext, err := windows.CertCreateCertificateContext(
		encodingX509ASN|encodingPKCS7,
		&cert.Raw[0],
		uint32(len(cert.Raw)))
	if err != nil {
		return fmt.Errorf("CertCreateCertificateContext returned: %v", err)
	}
	defer windows.CertFreeCertificateContext(certContext)

	// Associate the private key we previously generated
	r, _, err := cryptFindCertificateKeyProvInfo.Call(
		uintptr(unsafe.Pointer(certContext)),
		uintptr(uint32(0)),
		0,
	)
	// Windows calls will fill err with a success message, r is what must be checked instead
	if r == 0 {
		return fmt.Errorf("found a matching private key for this certificate, but association failed: %v", err)
	}

	// Open a handle to the system cert store
	systemStore, err := windows.CertOpenStore(
		certStoreProvSystem,
		0,
		0,
		certStoreLocalMachine,
		uintptr(unsafe.Pointer(my)))
	if err != nil {
		return fmt.Errorf("CertOpenStore for the system store returned: %v", err)
	}
	defer windows.CertCloseStore(systemStore, 0)

	// Add the cert context to the system certificate store
	if err := windows.CertAddCertificateContextToStore(systemStore, certContext, windows.CERT_STORE_ADD_ALWAYS, nil); err != nil {
		return fmt.Errorf("CertAddCertificateContextToStore returned: %v", err)
	}

	// Prep the intermediate cert context
	intContext, err := windows.CertCreateCertificateContext(
		encodingX509ASN|encodingPKCS7,
		&intermediate.Raw[0],
		uint32(len(intermediate.Raw)))
	if err != nil {
		return fmt.Errorf("CertCreateCertificateContext returned: %v", err)
	}
	defer windows.CertFreeCertificateContext(intContext)

	// Open a handle to the intermediate cert store
	caStore, err := windows.CertOpenStore(
		certStoreProvSystem,
		0,
		0,
		certStoreLocalMachine,
		uintptr(unsafe.Pointer(ca)))
	if err != nil {
		return fmt.Errorf("CertOpenStore for the intermediate store returned: %v", err)
	}
	defer windows.CertCloseStore(caStore, 0)

	// Add the intermediate cert context to the store
	if err := windows.CertAddCertificateContextToStore(caStore, intContext, windows.CERT_STORE_ADD_ALWAYS, nil); err != nil {
		return fmt.Errorf("CertAddCertificateContextToStore returned: %v", err)
	}

	return nil
}

// copyFile copies the contents of one file from one location to another
func copyFile(from, to string) error {
	source, err := os.Open(from)
	if err != nil {
		return fmt.Errorf("os.Open(%s) returned: %v", from, err)
	}
	defer source.Close()

	dest, err := os.OpenFile(to, os.O_RDWR|os.O_CREATE, 0666)
	if err != nil {
		return fmt.Errorf("os.OpenFile(%s) returned: %v", to, err)
	}
	defer dest.Close()

	_, err = io.Copy(dest, source)
	if err != nil {
		return fmt.Errorf("io.Copy(%q, %q) returned: %v", to, from, err)
	}

	return nil
}

// softwareKeyContainers returns the file path for a software backed key. If the key
// was finalized with with NCRYPT_WRITE_KEY_TO_LEGACY_STORE_FLAG, it also returns its
// equivalent CryptoAPI key file path. It assumes the key is persisted in the system keystore.
// https://docs.microsoft.com/en-us/windows/win32/api/ncrypt/nf-ncrypt-ncryptfinalizekey.
func softwareKeyContainers(uniqueID string) (string, string, error) {
	var cngRoot = os.Getenv("ProgramData") + `\Microsoft\Crypto\Keys\`
	var capiRoot = os.Getenv("ProgramData") + `\Microsoft\Crypto\RSA\MachineKeys\`

	// Determine the key type, so that we know which container we are
	// working with.
	var keyType, cng, capi string
	if _, err := os.Stat(cngRoot + uniqueID); err == nil {
		keyType = "CNG"
	}
	if _, err := os.Stat(capiRoot + uniqueID); err == nil {
		keyType = "CAPI"
	}

	// Generate the container path for the keyType we already have,
	// and lookup the container path for the keyType we need to infer.
	var err error
	switch keyType {
	case "CNG":
		cng = cngRoot + uniqueID
		capi, err = keyMatch(cng, capiRoot)
		if err != nil {
			return "", "", fmt.Errorf("error locating legacy key: %v", err)
		}
	case "CAPI":
		capi = capiRoot + uniqueID
		cng, err = keyMatch(capi, cngRoot)
		if err != nil {
			return "", "", fmt.Errorf("unable to locate CNG key: %v", err)
		}
		if cng == "" {
			return "", "", errors.New("CNG key was empty")
		}
	default:
		return "", "", fmt.Errorf("unexpected key type %q", keyType)
	}

	return cng, capi, nil
}

// keyMatch takes a known path to a private key and searches for a
// matching key in a provided directory.
func keyMatch(keyPath, dir string) (string, error) {
	key, err := os.Stat(keyPath)
	if err != nil {
		return "", fmt.Errorf("unable to determine key creation date: %v", err)
	}
	files, err := ioutil.ReadDir(dir)
	if err != nil {
		return "", fmt.Errorf("unable to locate search directory: %v", err)
	}
	// A matching key is present in the target directory when it has a modified
	// timestamp within 5 minutes of the known key. Checking the timestamp is
	// necessary to select the right key. Typically, there are several machine
	// keys present, only one of which was created at the same time as the
	// known key.
	for _, f := range files {
		age := int(key.ModTime().Sub(f.ModTime()) / time.Second)
		if age >= -300 && age < 300 {
			return dir + f.Name(), nil
		}
	}
	return "", nil
}

// Verify interface conformance.
var _ CertStorage = &WinCertStore{}
var _ Credential = &Key{}<|MERGE_RESOLUTION|>--- conflicted
+++ resolved
@@ -39,14 +39,14 @@
 	"unicode/utf16"
 	"unsafe"
 
-	"golang.org/x/crypto/cryptobyte/asn1"
-	"golang.org/x/crypto/cryptobyte"
-	"golang.org/x/sys/windows"
-	"github.com/google/logger"
+	"google3/third_party/golang/go_crypto/cryptobyte/asn1/asn1"
+	"google3/third_party/golang/go_crypto/cryptobyte/cryptobyte"
+	"google3/third_party/golang/go_sys/windows/windows"
+	"google3/third_party/golang/logger/logger"
 )
 
 const (
-	// wincrypt.h constants
+	// wincrypt.h
 	acquireCached           = 0x1                                             // CRYPT_ACQUIRE_CACHE_FLAG
 	acquireSilent           = 0x40                                            // CRYPT_ACQUIRE_SILENT_FLAG
 	acquireOnlyNCryptKey    = 0x40000                                         // CRYPT_ACQUIRE_ONLY_NCRYPT_KEY_FLAG
@@ -668,7 +668,6 @@
 		return signRSA(k.handle, digest, algID)
 	default:
 		return nil, fmt.Errorf("unsupported algorithm group %v", k.AlgorithmGroup)
-<<<<<<< HEAD
 	}
 }
 
@@ -718,12 +717,8 @@
 	sigS := make([]byte, digestLength)
 	if _, err := io.ReadFull(r, sigS); err != nil {
 		return nil, fmt.Errorf("failed to read S: %v", err)
-=======
->>>>>>> 6c161e84
-	}
-}
-
-<<<<<<< HEAD
+	}
+
 	var b cryptobyte.Builder
 	b.AddASN1(asn1.SEQUENCE, func(b *cryptobyte.Builder) {
 		b.AddASN1BigInt(new(big.Int).SetBytes(sigR))
@@ -732,64 +727,6 @@
 	return b.Bytes()
 }
 
-=======
-func signECDSA(kh uintptr, digest []byte) ([]byte, error) {
-	var size uint32
-	// Obtain the size of the signature
-	r, _, err := nCryptSignHash.Call(
-		kh,
-		0,
-		uintptr(unsafe.Pointer(&digest[0])),
-		uintptr(len(digest)),
-		0,
-		0,
-		uintptr(unsafe.Pointer(&size)),
-		0)
-	if r != 0 {
-		return nil, fmt.Errorf("NCryptSignHash returned %X during size check: %v", r, err)
-	}
-
-	// Obtain the signature data
-	buf := make([]byte, size)
-	r, _, err = nCryptSignHash.Call(
-		kh,
-		0,
-		uintptr(unsafe.Pointer(&digest[0])),
-		uintptr(len(digest)),
-		uintptr(unsafe.Pointer(&buf[0])),
-		uintptr(size),
-		uintptr(unsafe.Pointer(&size)),
-		0)
-	if r != 0 {
-		return nil, fmt.Errorf("NCryptSignHash returned %X during signing: %v", r, err)
-	}
-	if len(buf) != int(size) {
-		return nil, errors.New("invalid length")
-	}
-
-	return packECDSASigValue(bytes.NewReader(buf[:size]), len(digest))
-}
-
-func packECDSASigValue(r io.Reader, digestLength int) ([]byte, error) {
-	sigR := make([]byte, digestLength)
-	if _, err := io.ReadFull(r, sigR); err != nil {
-		return nil, fmt.Errorf("failed to read R: %v", err)
-	}
-
-	sigS := make([]byte, digestLength)
-	if _, err := io.ReadFull(r, sigS); err != nil {
-		return nil, fmt.Errorf("failed to read S: %v", err)
-	}
-
-	var b cryptobyte.Builder
-	b.AddASN1(asn1.SEQUENCE, func(b *cryptobyte.Builder) {
-		b.AddASN1BigInt(new(big.Int).SetBytes(sigR))
-		b.AddASN1BigInt(new(big.Int).SetBytes(sigS))
-	})
-	return b.Bytes()
-}
-
->>>>>>> 6c161e84
 func signRSA(kh uintptr, digest []byte, algID *uint16) ([]byte, error) {
 	padInfo := paddingInfo{pszAlgID: algID}
 	var size uint32
@@ -994,7 +931,7 @@
 func (w *WinCertStore) Generate(opts GenerateOpts) (crypto.Signer, error) {
 	logger.Infof("Provider: %s", w.ProvName)
 	switch opts.Algorithm {
-	// TODO: add support for ECDSA_P384 and ECDSA_P521.
+	// TODO(b/135719297): add support for ECDSA_P384 and ECDSA_P521.
 	case EC:
 		return w.generateECDSA("ECDSA_P256")
 	case RSA:
